--- conflicted
+++ resolved
@@ -3,12 +3,8 @@
 import numpy as np
 import pytest
 
-<<<<<<< HEAD
-from abmarl.sim.gridworld.actor import MoveActor, BinaryAttackActor, ActorBaseComponent
-=======
 from abmarl.sim.gridworld.actor import MoveActor, BinaryAttackActor, SelectiveAttackActor, \
     ActorBaseComponent
->>>>>>> f11fd24f
 from abmarl.sim.gridworld.state import PositionState, HealthState
 from abmarl.sim.gridworld.agent import MovingAgent, AttackingAgent, HealthAgent
 from abmarl.sim.gridworld.grid import Grid
@@ -196,9 +192,6 @@
         BinaryAttackActor(agents=agents, grid=grid, attack_mapping={1: 3, 2: [6]})
 
     with pytest.raises(AssertionError):
-<<<<<<< HEAD
-        BinaryAttackActor(agents=agents, grid=grid, attack_mapping={1: ['2', 3], 2: [2, 3]})
-=======
         BinaryAttackActor(agents=agents, grid=grid, attack_mapping={1: ['2', 3], 2: [2, 3]})
 
 
@@ -354,5 +347,4 @@
     assert grid[4, 4]
     assert grid[3, 2]
     assert grid[2, 2]
-    assert grid[2, 3]
->>>>>>> f11fd24f
+    assert grid[2, 3]