
from abc import ABC

import numpy as np

from abmarl.sim import AgentBasedSimulation
from abmarl.sim.gridworld.agent import GridWorldAgent
from abmarl.sim.gridworld.grid import Grid
from abmarl.tools.matplotlib_utils import mscatter


class GridWorldSimulation(AgentBasedSimulation, ABC):
    """
    GridWorldSimulation interface.

    Extends the AgentBasedSimulation interface for the GridWorld. We provide builders
    for streamlining the building process.

    Args:
        grid: The underlying grid. This is typically provided by the builder.
    """
    def __init__(self, grid=None, **kwargs):
        super().__init__(**kwargs)
        self.grid = grid

    @property
    def grid(self):
        """
        The underlying grid in the Grid World Simulation.
        """
        return self._grid

    @grid.setter
    def grid(self, value):
        assert isinstance(value, Grid), "Grid must be a Grid object."
        self._grid = value

    @classmethod
    def build_sim(cls, rows, cols, **kwargs):
        """
        Build a GridSimulation.

        Specify the number of row, the number of cols, a dictionary of agents,
        and any additional parameters.

        Args:
            rows: The number of rows in the grid. Must be a positive integer.
            cols: The number of cols in the grid. Must be a positive integer.
            agents: The dictionary of agents in the grid.

        Returns:
            A GridSimulation configured as specified.
        """
        assert type(rows) is int, "Rows must be an integer."
        assert 0 < rows, "Rows must be a positive integer."
        assert type(cols) is int, "Cols must be an integer."
        assert 0 < cols, "Cols must be a positive integer."

        return cls._build_sim(rows, cols, **kwargs)

    @classmethod
    def build_sim_from_grid(cls, grid, extra_agents=None, **kwargs):
        """
        Build a GridSimluation from a Grid object.

        Args:
            grid: A Grid contains the all the agents index by location, so we can
                construct a simluation from it.
            extra_agents: A dictionary of agents which are not in the input grid
                but which we want to be a part of the simulation. Note: if there
                is an agent in the grid and in extra_agents, we will use the one
                from the grid.

        Returns:
            A GridSimulation built from the grid along with any extra agents.
        """
        assert type(grid) is Grid, "Grid object required."
        if extra_agents is not None:
            # We only check if it is a dictionary because that is the requirement
            # here. The ABM agents property will further check the contents of the
            # dictionary as needed.
            assert type(extra_agents) is dict, "Extra agents must be a dictionary."
            agents = extra_agents
        else:
            agents = {}
        for r in range(grid.rows):
            for c in range(grid.cols):
                if grid[r, c] is not None:
                    agents.update(grid[r, c])
                    for agent in grid[r, c].values():
                        np.testing.assert_array_equal(
                            agent.initial_position,
                            np.array([r, c])
                        ), "The initial position of the agent must match its position in the grid."

        return cls._build_sim(grid.rows, grid.cols, agents=agents, **kwargs)

    @classmethod
    def build_sim_from_array(cls, array, object_registry, extra_agents=None, **kwargs):
        """
        Build a GridSimulation from an array.

        Args:
            array: An array from which to build the initial grid. Each entry should
                be an alphanumeric character indicating which agent will be at that
                location. The agent will be given that initial position.
            object_registry: A dictionary that maps the characters in the array
                to a function that generates the agent with its unique id. Zeros,
                periods, and underscores are reserved for empty space.
            extra_agents: A dictionary of agents which are not in the input grid
                but which we want to be a part of the simulation. Note: if there
                is an agent in the array and in extra_agents, we will use the one
                from the array.

        Returns:
            A GridSimulation built from the array along with any extra agents.
        """
        assert type(array) is np.ndarray, "The array must be a numpy array."
        assert type(object_registry) is dict, "The object_registry must be a dictionary."
        assert all([i not in object_registry for i in [0, '.', '_']]), \
            "0, '.', and '_' are reserved for empty space."
        if extra_agents is not None:
            # We only check if it is a dictionary because that is the requirement
            # here. The ABM agents property will further check the contents of the
            # dictionary as needed.
            assert type(extra_agents) is dict, "Extra agents must be a dictionary."
            agents = extra_agents
        else:
            agents = {}
        n = 0
        rows = array.shape[0]
        cols = array.shape[1]
        for r in range(rows):
            for c in range(cols):
                char = array[r, c]
                if char in object_registry:
                    agent = object_registry[char](n)
                    agent.initial_position = np.array([r, c])
                    agents[agent.id] = agent
                    n += 1

        return cls._build_sim(rows, cols, agents=agents, **kwargs)

    @classmethod
    def build_sim_from_file(cls, file_name, object_registry, extra_agents=None, **kwargs):
        """
        Build a GridSimulation from a text file.

        Args:
            file_name: Name of the file that specifies the initial grid setup. In the file, each
                cell should be a single alphanumeric character indicating which agent
                will be at that position (from the perspective of looking down on the
                grid). That agent will be given that initial position.
            object_registry: A dictionary that maps characters from the file to a
                function that generates the agent. This must be a function because
                each agent must have unique id, which is generated here. Zeros,
                periods, and underscores are reserved for empty space.
            extra_agents: A dictionary of agents which are not in the input grid
                but which we want to be a part of the simulation. Note: if there
                is an agent in the file and in extra_agents, we will use the one
                from the file.

        Returns:
            A GridSimulation built from the file along with any extra agents.
        """
        assert type(file_name) is str, "The file_name must be the name of the file."
        assert type(object_registry) is dict, "The object_registry must be a dictionary."
        assert all([i not in object_registry for i in [0, '.', '_']]), \
            "0, '.', and '_' are reserved for empty space."
        if extra_agents is not None:
            # We only check if it is a dictionary because that is the requirement
            # here. The ABM agents property will further check the contents of the
            # dictionary as needed.
            assert type(extra_agents) is dict, "Extra agents must be a dictionary."
            agents = extra_agents
        else:
            agents = {}
        n = 0
        with open(file_name, 'r') as fp:
            lines = fp.read().splitlines()
            cols = len(lines[0].split(' '))
            rows = len(lines)
            for row, line in enumerate(lines):
                chars = line.split(' ')
                assert len(chars) == cols, f"Mismatched number of columns per row in {file_name}"
                for col, char in enumerate(chars):
                    if char in object_registry:
                        agent = object_registry[char](n)
                        agent.initial_position = np.array([row, col])
                        agents[agent.id] = agent
                        n += 1

        return cls._build_sim(rows, cols, agents=agents, **kwargs)

    @classmethod
    def _build_sim(cls, rows, cols, **kwargs):
        grid = Grid(rows, cols, **kwargs)
        return cls(grid=grid, **kwargs)

    def render(self, fig=None, gridlines=True, background_color='w', **kwargs):
        """
        Draw the grid and all active agents in the grid.

        Agents are drawn at their positions using their respective shape and color.

        Args:
            fig: The figure on which to draw the grid. It's important
                to provide this figure because the same figure must be used when drawing
                each state of the simulation. Otherwise, a ton of figures will pop up,
                which is very annoying.
            gridlines: If true, then draw the gridlines.
<<<<<<< HEAD
=======
            background_color: The background color of the grid, default is white.
>>>>>>> c1d813c3
        """
        draw_now = fig is None
        if draw_now:
            from matplotlib import pyplot as plt
            fig = plt.gcf()

        fig.clear()
        ax = fig.gca()
        ax.set_facecolor(background_color)

        # Draw the gridlines
        ax.set(xlim=(0, self.grid.cols), ylim=(0, self.grid.rows))
        ax.set_xticks(np.arange(0, self.grid.cols, 1))
        ax.set_yticks(np.arange(0, self.grid.rows, 1))
        if gridlines:
            ax.grid()

        # Draw the agents
        agents_x = [
            agent.position[1] + 0.5 for agent in self.agents.values() if agent.active
        ]
        agents_y = [
            self.grid.rows - 0.5 - agent.position[0]
            for agent in self.agents.values() if agent.active
        ]
        shape = [agent.render_shape for agent in self.agents.values() if agent.active]
        color = [agent.render_color for agent in self.agents.values() if agent.active]
        size = [agent.render_size for agent in self.agents.values() if agent.active]
        mscatter(agents_x, agents_y, ax=ax, m=shape, s=size, facecolor=color)

        if draw_now:
            plt.plot()
            plt.pause(1e-17)


class GridWorldBaseComponent(ABC):
    """
    Component base class from which all components will inherit.

    Every component has access to the dictionary of agents and the grid.
    """
    def __init__(self, agents=None, grid=None, **kwargs):
        self.agents = agents
        self.grid = grid

    @property
    def rows(self):
        """
        The number of rows in the grid.
        """
        return self.grid.rows

    @property
    def cols(self):
        """
        The number of columns in the grid.
        """
        return self.grid.cols

    @property
    def grid(self):
        """
        The grid indexes the agents by their position.

        For example, an agent whose position is (3, 2) can be accessed through
        the grid with ``self.grid[3, 2]``. Components are responsible for maintaining
        the connection between agent position and grid index.
        """
        return self._grid

    @grid.setter
    def grid(self, value):
        assert isinstance(value, Grid), "The grid must be a Grid object."
        self._grid = value

    @property
    def agents(self):
        """
        A dict that maps the Agent's id to the Agent object. All agents must be
        GridWorldAgents.
        """
        return self._agents

    @agents.setter
    def agents(self, value_agents):
        assert type(value_agents) is dict, "Agents must be a dict."
        for agent_id, agent in value_agents.items():
            assert isinstance(agent, GridWorldAgent), \
                "Values of agents dict must be instance of GridWorldAgent."
            assert agent_id == agent.id, \
                "Keys of agents dict must be the same as the Agent's id."
        self._agents = value_agents<|MERGE_RESOLUTION|>--- conflicted
+++ resolved
@@ -209,10 +209,7 @@
                 each state of the simulation. Otherwise, a ton of figures will pop up,
                 which is very annoying.
             gridlines: If true, then draw the gridlines.
-<<<<<<< HEAD
-=======
             background_color: The background color of the grid, default is white.
->>>>>>> c1d813c3
         """
         draw_now = fig is None
         if draw_now:
