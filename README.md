# Abmarl

Abmarl is a package for developing agent-based simulations and training them with
multiagent reinforcement learning. We provide an intuitive command line interface
for training, visualizing, and analyzing agent behavior. We define an Agent Based
Simulation Interface and Simulation Managers, which control which agents interact
with the simulation at each step. We support integration with several popular simulation
interfaces, including gym.Env and MultiAgentEnv.

Abmarl is a layer in the Reinforcement Learning stack that sits on top of RLlib.
We leverage RLlib’s framework for training agents and extend it to more easily support
custom simulations, algorithms, and policies. We enable researchers to rapidly
prototype RL experiments and simulation design and lower the barrier for pre-existing
projects to prototype RL as a potential solution.

<p align="center">
  <img src="https://github.com/LLNL/Abmarl/actions/workflows/build-and-test.yml/badge.svg" alt="Build and Test Badge" />
  <img src="https://github.com/LLNL/Abmarl/actions/workflows/build-docs.yml/badge.svg" alt="Sphinx docs Badge" />
  <img src="https://github.com/LLNL/Abmarl/actions/workflows/lint.yml/badge.svg" alt="Lint Badge" />
</p>


## Getting started

<<<<<<< HEAD
To use Abmarl, install via pip: `pip install abmarl`
=======
To use Admiral, install via pip: `pip install abmarl`
>>>>>>> 14dd6933

To develop Abmarl, clone the repository and install via pip's development mode:

```
git clone git@github.com:LLNL/Abmarl.git
cd abmarl
pip install -r requirements.txt
pip install -e . --no-deps
```

Train agents in a multicorridor simulation:
```
abmarl train examples/multi_corridor_example.py
```

## Documentation

You can find the latest Abmarl documentation, on
[our ReadTheDocs page](https://abmarl.readthedocs.io/en/latest/index.html).

[![Documentation Status](https://readthedocs.org/projects/abmarl/badge/?version=latest)](https://abmarl.readthedocs.io/en/latest/?badge=latest)


## Contact

* Edward Rusu, rusu1@llnl.gov
* Ruben Glatt, glatt1@llnl.gov

## Release

LLNL-CODE-815883
<|MERGE_RESOLUTION|>--- conflicted
+++ resolved
@@ -22,11 +22,7 @@
 
 ## Getting started
 
-<<<<<<< HEAD
 To use Abmarl, install via pip: `pip install abmarl`
-=======
-To use Admiral, install via pip: `pip install abmarl`
->>>>>>> 14dd6933
 
 To develop Abmarl, clone the repository and install via pip's development mode:
 
@@ -57,4 +53,4 @@
 
 ## Release
 
-LLNL-CODE-815883
+LLNL-CODE-815883