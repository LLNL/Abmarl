# Abmarl

<<<<<<< HEAD
Admiral is a package for developing Agent-Based Simulations and training them with
MultiAgent Reinforcement Learning (MARL). We provide an intuitive command line
interface for engaging with the full workflow of MARL experimentation: training,
visualizing, and analyzing agent behavior. We define an Agent-Based
Simulation Interface and Simulation Manager, which control which agents interact
with the simulation at each step. We support integration with popular reinforcement
learning simulation interfaces, including gym.Env and MultiAgentEnv.

Admiral leverages RLlib’s framework for reinforcement learning and extends it to
more easily support custom simulations, algorithms, and policies. We enable researchers to rapidly
prototype MARL experiments and simulation design and lower the barrier for pre-existing
=======
Abmarl is a package for developing agent-based simulations and training them with
multiagent reinforcement learning. We provide an intuitive command line interface
for training, visualizing, and analyzing agent behavior. We define an Agent Based
Simulation Interface and Simulation Managers, which control which agents interact
with the simulation at each step. We support integration with several popular simulation
interfaces, including gym.Env and MultiAgentEnv.

Abmarl is a layer in the Reinforcement Learning stack that sits on top of RLlib.
We leverage RLlib’s framework for training agents and extend it to more easily support
custom simulations, algorithms, and policies. We enable researchers to rapidly
prototype RL experiments and simulation design and lower the barrier for pre-existing
>>>>>>> b3fcdce0
projects to prototype RL as a potential solution.

<p align="center">
  <img src="https://github.com/LLNL/Abmarl/actions/workflows/build-and-test.yml/badge.svg" alt="Build and Test Badge" />
  <img src="https://github.com/LLNL/Abmarl/actions/workflows/build-docs.yml/badge.svg" alt="Sphinx docs Badge" />
  <img src="https://github.com/LLNL/Abmarl/actions/workflows/lint.yml/badge.svg" alt="Lint Badge" />
</p>


## Quickstart

To use Abmarl, install via pip: `pip install abmarl`

To develop Abmarl, clone the repository and install via pip's development mode:

```
git clone git@github.com:LLNL/Abmarl.git
cd abmarl
pip install -r requirements.txt
pip install -e . --no-deps
```

Train agents in a multicorridor simulation:
```
abmarl train examples/multi_corridor_example.py
```

## Documentation

You can find the latest Abmarl documentation, on
[our ReadTheDocs page](https://abmarl.readthedocs.io/en/latest/index.html).

[![Documentation Status](https://readthedocs.org/projects/abmarl/badge/?version=latest)](https://abmarl.readthedocs.io/en/latest/?badge=latest)


## Community

### Reporting Issues

Please use our issue tracker to report any issues or submit feature requests. Great
bug reports tend to have:
- A quick summary and/or background
- Steps to reproduce, sample code is best.
- What you expected would happen
- What actually happens

### Contributing

Please submit any changes via pull requests from a forked repository. Find out
more about this process [here](https://guides.github.com/introduction/flow/index.html).
All contributions are under the BSD 3 License that covers the project.

### Additional support

* Edward Rusu, rusu1@llnl.gov
* Ruben Glatt, glatt1@llnl.gov

## Release

LLNL-CODE-815883<|MERGE_RESOLUTION|>--- conflicted
+++ resolved
@@ -1,7 +1,6 @@
 # Abmarl
 
-<<<<<<< HEAD
-Admiral is a package for developing Agent-Based Simulations and training them with
+Abmarl is a package for developing Agent-Based Simulations and training them with
 MultiAgent Reinforcement Learning (MARL). We provide an intuitive command line
 interface for engaging with the full workflow of MARL experimentation: training,
 visualizing, and analyzing agent behavior. We define an Agent-Based
@@ -9,22 +8,9 @@
 with the simulation at each step. We support integration with popular reinforcement
 learning simulation interfaces, including gym.Env and MultiAgentEnv.
 
-Admiral leverages RLlib’s framework for reinforcement learning and extends it to
+Abmarl leverages RLlib’s framework for reinforcement learning and extends it to
 more easily support custom simulations, algorithms, and policies. We enable researchers to rapidly
 prototype MARL experiments and simulation design and lower the barrier for pre-existing
-=======
-Abmarl is a package for developing agent-based simulations and training them with
-multiagent reinforcement learning. We provide an intuitive command line interface
-for training, visualizing, and analyzing agent behavior. We define an Agent Based
-Simulation Interface and Simulation Managers, which control which agents interact
-with the simulation at each step. We support integration with several popular simulation
-interfaces, including gym.Env and MultiAgentEnv.
-
-Abmarl is a layer in the Reinforcement Learning stack that sits on top of RLlib.
-We leverage RLlib’s framework for training agents and extend it to more easily support
-custom simulations, algorithms, and policies. We enable researchers to rapidly
-prototype RL experiments and simulation design and lower the barrier for pre-existing
->>>>>>> b3fcdce0
 projects to prototype RL as a potential solution.
 
 <p align="center">
