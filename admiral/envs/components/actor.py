
from gym.spaces import Discrete, Box
import numpy as np

from admiral.envs.components.agent import AttackingAgent, GridMovementAgent, HarvestingAgent, \
    SpeedAngleAgent, AcceleratingAgent, LifeAgent, TeamAgent, PositionAgent, VelocityAgent, \
    CollisionAgent

# ----------------- #
# --- Attacking --- #
# ----------------- #

class PositionBasedAttackActor:
    """
    Provide the necessary action space for agents who can attack and processes such
<<<<<<< HEAD
    attacks. The attack is successful if the attacked agent is alive and within
    range. The action space is appended with a Discrete(2), allowing the agent
    to attack or not attack.
=======
    attacks. The attack is unsuccessful if the attacked agent is dead or out of
    range. If alive and in range, the attack may be successful, depending on the
    attacking agent's accuracy. The action space is appended with a Discrete(2),
    allowing the agent to attack or not attack.
>>>>>>> dfa01a7f

    agents (dict):
        The dictionary of agents. Because attacks are distance-based, all agents must
        be PositionAgents; becuase the attacked agent must be alive, all agents
        must be LifeAgents.
    
    attack_norm (int):
        Norm used to measure the distance between agents. For example, you might
        use a norm of 1 or np.inf in a Gird space, while 2 might be used in a Contnuous
        space. Default is np.inf.
    """
    def __init__(self, agents=None, attack_norm=np.inf, **kwargs):
        assert type(agents) is dict, "agents must be a dict"
        for agent in agents.values():
            assert isinstance(agent, PositionAgent)
            assert isinstance(agent, LifeAgent)
        self.agents = agents

        for agent in self.agents.values():
            if isinstance(agent, AttackingAgent):
                agent.action_space['attack'] = Discrete(2)
        
        self.attack_norm = attack_norm

    def process_attack(self, attacking_agent, attack, **kwargs):
        """
        Determine which agent the attacking agent successfully attacks.

        attacking_agent (AttackingAgent):
            The agent that we are processing.

        attack (bool):
            True if the agent has chosen to attack, otherwise False.

        return (Agent):
            Return the attacked agent object. This can be None if no agent was
            attacked.
        """
        if isinstance(attacking_agent, AttackingAgent) and attack:
            for attacked_agent in self.agents.values():
                if attacked_agent.id == attacking_agent.id:
                    # Cannot attack yourself
                    continue
                elif not attacked_agent.is_alive:
                    # Cannot attack dead agents
                    continue
                elif np.linalg.norm(attacking_agent.position - attacked_agent.position, self.attack_norm) > attacking_agent.attack_range:
                    # Agent too far away
                    continue
                elif np.random.uniform() > attacking_agent.attack_accuracy:
                    # Attempted attack, but it failed due to inaccuracy.
                    continue
                else:
                    return attacked_agent

class PositionTeamBasedAttackActor:
    """
    Provide the necessary action space for agents who can attack and process such
<<<<<<< HEAD
    attacks. The attack is successful if the attacked agent is alive, on a different
    team, and within range. The action space is appended with a Discrete(2),
    allowing the agent to attack or not attack.
=======
    attacks. The attack is unsuccessful if the attacked agent is dead, on the same
    team, or out of range. If alive, in range, and on a different team, the attack
    may be successful, depending on the attacking agent's accuracy. The action
    space is appended with a Discrete(2), allowing the agent to attack or not attack.
>>>>>>> dfa01a7f

    agents (dict):grid
        The dictionary of agents. Because attacks are distance-based, all agents must
        be PositionAgents; because the attacked agent must be alive, all agents
        must be LifeAgents; and because the attacked agent must be on a different
        team, all agents must be TeamAgents.
    
    attack_norm (int):
        Norm used to measure the distance between agents. For example, you might
        use a norm of 1 or np.inf in a Gird space, while 2 might be used in a Contnuous
        space. Default is np.inf.
    """
    def __init__(self, agents=None, attack_norm=np.inf, **kwargs):
        assert type(agents) is dict, "agents must be a dict"
        for agent in agents.values():
            assert isinstance(agent, PositionAgent)
            assert isinstance(agent, TeamAgent)
            assert isinstance(agent, LifeAgent)
        self.agents = agents

        for agent in self.agents.values():
            if isinstance(agent, AttackingAgent):
                agent.action_space['attack'] = Discrete(2)
        
        self.attack_norm = attack_norm

    def process_attack(self, attacking_agent, attack, **kwargs):
        """
        Determine which agent the attacking agent successfully attacks.

        attacking_agent (AttackingAgent):
            The agent that we are processing.

        attack (bool):
            True if the agent has chosen to attack, otherwise False.

        return (Agent):
            Return the attacked agent object.
        """
        if isinstance(attacking_agent, AttackingAgent) and attack:
            for attacked_agent in self.agents.values():
                if attacked_agent.id == attacking_agent.id:
                    # Cannot attack yourself
                    continue
                elif not attacked_agent.is_alive:
                    # Cannot attack dead agents
                    continue
                elif attacking_agent.team == attacked_agent.team:
                    # Cannot attack agents on the same team
                    continue
                elif np.linalg.norm(attacking_agent.position - attacked_agent.position, self.attack_norm) > attacking_agent.attack_range:
                    # Agent too far away
                    continue
                elif np.random.uniform() > attacking_agent.attack_accuracy:
                    # Attempted attack, but it failed due to inaccuracy.
                    continue
                else:
                    return attacked_agent



# ----------------------------- #
# --- Position and Movement --- #
# ----------------------------- #

class GridMovementActor:
    """
    Provides the necessary action space for agents who can move and processes such
    movements.

    position (GridPositionState):
        The position state handler. Needed to modify the agents' positions.

    agents (dict):
        The dictionary of agents.
    """
    def __init__(self, position=None, agents=None, **kwargs):
        self.position = position
        self.agents = agents
        # Not all agents need to be PositionAgents; only the ones who can move.

        for agent in self.agents.values():
            if isinstance(agent, GridMovementAgent):
                # agent.action_space['move'] = Box(-agent.move_range, agent.move_range, (2,), np.int)
                # RLlib cannot handle integer box space, so we increase the move range and will floor
                # the value at step
                agent.action_space['move'] = Box(-agent.move_range, agent.move_range+0.9, (2,))

    def process_move(self, moving_agent, move, **kwargs):
        """
        Determine the agent's new position based on its move action.

        moving_agent (GridMovementAgent):
            The agent that moves.
        
        move (np.array):
            How much the agent would like to move in row and column.
        
        return (np.array):
            How much the agent has moved in row and column. This can be different
            from the desired move if the position update was invalid.
        """
        if isinstance(moving_agent, GridMovementAgent) and isinstance(moving_agent, PositionAgent):
            position_before = moving_agent.position
            self.position.modify_position(moving_agent, np.floor(move), **kwargs)
            return moving_agent.position - position_before

class SpeedAngleMovementActor:
    """
    Process acceleration and angle changes for SpeedAngleAgents. Update the agents'
    positions based on their new speed and direction.

    position (ContinuousPositionState):
        The position state handler. Needed to modify agent positions.
    
    speed_angle (SpeedAngleState):
        The speed and angle state handler.

    agents (dict):
        The dictionary of agents.
    """
    def __init__(self, position=None, speed_angle=None, agents=None, **kwargs):
        self.position = position
        self.speed_angle = speed_angle
        self.agents = agents

        for agent in agents.values():
            if isinstance(agent, SpeedAngleAgent):
                agent.action_space['accelerate'] = Box(-agent.max_acceleration, agent.max_acceleration, (1,))
                agent.action_space['bank'] = Box(-agent.max_banking_angle_change, agent.max_banking_angle_change, (1,))
    
    def process_move(self, agent, acceleration, angle, **kwargs):
        """
        Update the agent's speed by applying the acceleration and the agent's banking
        angle by applying the change. Then use the updated speed and ground angle
        to determine the agent's next position.

        agent (SpeedAngleAgent):
            Agent that is attempting to move.
        
        acceleration (np.array):
            A one-element float array that changes the agent's speed. New speed
            must be within the agent's min and max speed.
        
        angle (np.array):
            A one-element float array that changes the agent's banking angle. New
            banking angle must be within the agent's min and max banking angles.

        return (np.array):
            Return the change in position.
        """
        if isinstance(agent, SpeedAngleAgent):
            self.speed_angle.modify_speed(agent, acceleration[0])
            self.speed_angle.modify_banking_angle(agent, angle[0])
            
            x_position = agent.speed*np.cos(np.deg2rad(agent.ground_angle))
            y_position = agent.speed*np.sin(np.deg2rad(agent.ground_angle))
            
            position_before = agent.position
            self.position.modify_position(agent, np.array([x_position, y_position]))
            return agent.position - position_before

class AccelerationMovementActor:
    """
    Process x,y accelerations for AcceleratingAgents, which are given an 'accelerate'
    action. Update the agents' positions based on their new velocity.

    position_state (ContinuousPositionState):
        The position state handler. Needed to modify agent positions.
    
    velocity_state (VelocityState):
        The velocity state handler. Needed to modify agent velocities.
    
    agents (dict):
        The dictionary of agents.
    """
    def __init__(self, position_state=None, velocity_state=None, agents=None, **kwargs):
        self.position_state = position_state
        self.velocity_state = velocity_state
        self.agents = agents

        for agent in agents.values():
            if isinstance(agent, AcceleratingAgent):
                agent.action_space['accelerate'] = Box(-agent.max_acceleration, agent.max_acceleration, (2,))
    
    def process_move(self, agent, acceleration, **kwargs):
        """
        Update the agent's velocity by applying the acceleration. Then use the
        updated velocity to determine the agent's next position.

        agent (AcceleratingAgent):
            Agent that is attempting to move.
        
        acceleration (np.array):
            A two-element float array that changes the agent's velocity. New velocity
            must be within the agent's max speed.
        
        return (np.array):
            Return the change in position.
        """
        if isinstance(agent, VelocityAgent) and isinstance(agent, PositionAgent):
            self.velocity_state.modify_velocity(agent, acceleration)
            position_before = agent.position
            self.position_state.modify_position(agent, agent.velocity, **kwargs)
            return agent.position - position_before
                


# -------------------------------- #
# --- Resources and Harvesting --- #
# -------------------------------- #

class GridResourcesActor:
    """
    Provides the necessary action space for agents who can harvest resources and
    processes the harvesting action.

    resources (ResourceState):
        The resource state handler.

    agents (dict):
        The dictionary of agents.
    """
    def __init__(self, resources=None, agents=None, **kwargs):
        self.resources = resources
        self.agents = agents

        for agent in agents.values():
            if isinstance(agent, HarvestingAgent):
                agent.action_space['harvest'] = Box(agent.min_harvest, agent.max_harvest, (1,))

    def process_harvest(self, agent, amount, **kwargs):
        """
        Harvest some amount of resources at the agent's position.

        agent (HarvestingAgent):
            The agent who has chosen to harvest the resource.

        amount (float):
            The amount of resource the agent wants to harvest.
        
        return (float):
            Return the amount of resources that was actually harvested. This can
            be less than the desired amount if the cell does not have enough resources.
        """
        if isinstance(agent, HarvestingAgent) and isinstance(agent, PositionAgent):
            location = tuple(agent.position.astype(int))
            resource_before = self.resources.resources[location]
            self.resources.modify_resources(location, -amount)
            return resource_before - self.resources.resources[location]





# --------------------------------------------- #
# --- Actors that don't receive agent input --- #
# --------------------------------------------- #

class ContinuousCollisionActor:
    """
    Identify collisions among agents and update positions and velocities according to
    elastic collision physics.

    position_state (PositionState):
        The PositionState handler.
    
    velocity_state (VelocityState):
        The VelocityState handler.
    
    agents (dict):
        The dictionary of agents.
    """
    def __init__(self, position_state=None, velocity_state=None, agents=None, **kwargs):
        self.position_state = position_state
        self.velocity_state = velocity_state
        self.agents = agents

    def detect_collisions_and_modify_states(self, **kwargs):
        """
        Detect collisions between agents and update position and velocities.
        """
        checked_agents = set()
        for agent1 in self.agents.values():
            if not (isinstance(agent1, CollisionAgent) and isinstance(agent1, PositionAgent) and isinstance(agent1, VelocityAgent)): continue
            checked_agents.add(agent1.id)
            for agent2 in self.agents.values():
                if not (isinstance(agent2, PositionAgent) and isinstance(agent1, VelocityAgent) and isinstance(agent2, CollisionAgent)): continue
                if agent1.id == agent2.id: continue # Cannot collide with yourself
                if agent2.id in checked_agents: continue # Already checked this agent
                dist = np.linalg.norm(agent1.position - agent2.position)
                combined_sizes = agent1.size + agent2.size
                if dist < combined_sizes:
                    self._undo_overlap(agent1, agent2, dist, combined_sizes)
                    self._update_velocities(agent1, agent2)

    def _undo_overlap(self, agent1, agent2, dist, combined_sizes, **kwargs):
        """
        Colliding agents can overlap within a timestep. So we need to move the
        colliding agents "backwards" through their path in order to capture the
        positions they were in when they actually collided.

        agent1 (CollisionAgent):
            One of the colliding agents.
        
        agent2 (CollisionAgent):
            The other colliding agent.
        
        dist (float):
            The collision distance threshold.
        
        combined_size (float):
            The combined size of the two agents
        """
        overlap = (combined_sizes - dist) / combined_sizes
        self.position_state.modify_position(agent1, -agent1.velocity * overlap)
        self.position_state.modify_position(agent2, -agent2.velocity * overlap)

    def _update_velocities(self, agent1, agent2, **kwargs):
        """
        Updates the velocities of two agents when they collide based on an
        elastic collision assumption.

        agent1 (CollisionAgent):
            One of the colliding agents.
        
        agent2 (CollisionAgent):
            The other colliding agent.
        """
        # calculate vector between centers
        rel_position = [
            agent2.position - agent1.position,
            agent1.position - agent2.position
        ]
        # Calculate relative velocities
        rel_velocities = [
            agent1.velocity - agent2.velocity,
            agent2.velocity - agent1.velocity
        ]
        # Calculate mass factor
        mass_factor = [
            2 * agent2.mass / (agent2.mass + agent1.mass),
            2 * agent1.mass / (agent2.mass + agent1.mass)
        ]
        # norm
        norm = [
            np.square(np.linalg.norm(rel_position[0])),
            np.square(np.linalg.norm(rel_position[1]))
        ]
        # Dot product of relative velocity and relative distcance
        dot = [
            np.dot(rel_velocities[0], rel_position[0]),
            np.dot(rel_velocities[1], rel_position[1])
        ]
        # bringing it all together
        vel_new = [
            agent1.velocity - (mass_factor[0] * (dot[0]/norm[0]) * rel_position[0]),
            agent2.velocity - (mass_factor[1] * (dot[1]/norm[1]) * rel_position[1])
        ]
        # Only update the velocity if not stationary
        self.velocity_state.set_velocity(agent1, vel_new[0])
        self.velocity_state.set_velocity(agent2, vel_new[1])<|MERGE_RESOLUTION|>--- conflicted
+++ resolved
@@ -13,16 +13,13 @@
 class PositionBasedAttackActor:
     """
     Provide the necessary action space for agents who can attack and processes such
-<<<<<<< HEAD
     attacks. The attack is successful if the attacked agent is alive and within
     range. The action space is appended with a Discrete(2), allowing the agent
     to attack or not attack.
-=======
     attacks. The attack is unsuccessful if the attacked agent is dead or out of
     range. If alive and in range, the attack may be successful, depending on the
     attacking agent's accuracy. The action space is appended with a Discrete(2),
     allowing the agent to attack or not attack.
->>>>>>> dfa01a7f
 
     agents (dict):
         The dictionary of agents. Because attacks are distance-based, all agents must
@@ -81,16 +78,10 @@
 class PositionTeamBasedAttackActor:
     """
     Provide the necessary action space for agents who can attack and process such
-<<<<<<< HEAD
-    attacks. The attack is successful if the attacked agent is alive, on a different
-    team, and within range. The action space is appended with a Discrete(2),
-    allowing the agent to attack or not attack.
-=======
     attacks. The attack is unsuccessful if the attacked agent is dead, on the same
     team, or out of range. If alive, in range, and on a different team, the attack
     may be successful, depending on the attacking agent's accuracy. The action
     space is appended with a Discrete(2), allowing the agent to attack or not attack.
->>>>>>> dfa01a7f
 
     agents (dict):grid
         The dictionary of agents. Because attacks are distance-based, all agents must
