--- conflicted
+++ resolved
@@ -1,14 +1,9 @@
 
 import numpy as np
 
-<<<<<<< HEAD
-from admiral.envs.components.agent import LifeAgent, AttackingAgent, TeamAgent, \
-    GridMovementAgent, PositionAgent, HarvestingAgent, SpeedAngleAgent, VelocityAgent, \
-    MassAgent, SizeAgent, CollisionAgent
-=======
 from admiral.envs.components.agent import AttackingAgent, GridMovementAgent, HarvestingAgent, \
-    SpeedAngleAgent, AcceleratingAgent, LifeAgent, TeamAgent, PositionAgent, VelocityAgent
->>>>>>> 2ce9e1e1
+    SpeedAngleAgent, AcceleratingAgent, LifeAgent, TeamAgent, PositionAgent, VelocityAgent, \
+    CollisionAgent
 
 # ----------------- #
 # --- Attacking --- #
@@ -327,7 +322,6 @@
             location = tuple(agent.position)
             resource_before = self.resources.resources[location]
             self.resources.modify_resources(location, -amount)
-<<<<<<< HEAD
             return resource_before - self.resources.resources[location]
 
 
@@ -406,7 +400,4 @@
         ]
         # Only update the velocity if not stationary
         self.velocity_state.modify_velocity(agent1, vel_new[0])
-        self.velocity_state.modify_velocity(agent2, vel_new[1])
-=======
-            return resource_before - self.resources.resources[location]
->>>>>>> 2ce9e1e1
+        self.velocity_state.modify_velocity(agent2, vel_new[1])