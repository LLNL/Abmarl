
from gym.spaces import Discrete, Box
import numpy as np

from admiral.envs.components.agent import AttackingAgent, GridMovementAgent, HarvestingAgent, \
    SpeedAngleAgent, AcceleratingAgent, LifeAgent, TeamAgent, PositionAgent, VelocityAgent, \
    CollisionAgent

# ----------------- #
# --- Attacking --- #
# ----------------- #

class PositionBasedAttackActor:
    """
    Provide the necessary action space for agents who can attack and processes such
    attacks. The attack is successful if the attacked agent is alive and within
    range. The action space is appended with a Discrete(2), allowing the agent
    to attack or not attack.

    agents (dict):
        The dictionary of agents. Because attacks are distance-based, all agents must
        be PositionAgents; becuase the attacked agent must be alive, all agents
        must be LifeAgents.
    
    attack_norm (int):
        Norm used to measure the distance between agents. For example, you might
        use a norm of 1 or np.inf in a Gird space, while 2 might be used in a Contnuous
        space. Default is np.inf.
    """
    def __init__(self, agents=None, attack_norm=np.inf, **kwargs):
        assert type(agents) is dict, "agents must be a dict"
        for agent in agents.values():
            assert isinstance(agent, PositionAgent)
            assert isinstance(agent, LifeAgent)
        self.agents = agents

<<<<<<< HEAD
        from gym.spaces import Discrete
=======
>>>>>>> b22ae508
        for agent in self.agents.values():
            if isinstance(agent, AttackingAgent):
                agent.action_space['attack'] = Discrete(2)
        
        self.attack_norm = attack_norm

    def process_attack(self, attacking_agent, attack, **kwargs):
        """
        Determine which agent the attacking agent successfully attacks.

        attacking_agent (AttackingAgent):
            The agent that we are processing.

        attack (bool):
            True if the agent has chosen to attack, otherwise False.

        return (Agent):
            Return the attacked agent object. This can be None if no agent was
            attacked.
        """
        if isinstance(attacking_agent, AttackingAgent) and attack:
            for attacked_agent in self.agents.values():
                if attacked_agent.id == attacking_agent.id:
                    # Cannot attack yourself
                    continue
                elif not attacked_agent.is_alive:
                    # Cannot attack dead agents
                    continue
                elif np.linalg.norm(attacking_agent.position - attacked_agent.position, self.attack_norm) > attacking_agent.attack_range:
                    # Agent too far away
                    continue
                else:
                    return attacked_agent

class PositionTeamBasedAttackActor:
    """
    Provide the necessary action space for agents who can attack and process such
    attacks. The attack is successful if the attacked agent is alive, on a different
    team, and within range. The action space is appended with a Discrete(2),
    allowing the agent to attack or not attack.

    agents (dict):grid
        The dictionary of agents. Because attacks are distance-based, all agents must
        be PositionAgents; because the attacked agent must be alive, all agents
        must be LifeAgents; and because the attacked agent must be on a different
        team, all agents must be TeamAgents.
    
    attack_norm (int):
        Norm used to measure the distance between agents. For example, you might
        use a norm of 1 or np.inf in a Gird space, while 2 might be used in a Contnuous
        space. Default is np.inf.
    """
    def __init__(self, agents=None, attack_norm=np.inf, **kwargs):
        assert type(agents) is dict, "agents must be a dict"
        for agent in agents.values():
            assert isinstance(agent, PositionAgent)
            assert isinstance(agent, TeamAgent)
            assert isinstance(agent, LifeAgent)
        self.agents = agents

<<<<<<< HEAD
        from gym.spaces import Discrete
=======
>>>>>>> b22ae508
        for agent in self.agents.values():
            if isinstance(agent, AttackingAgent):
                agent.action_space['attack'] = Discrete(2)
        
        self.attack_norm = attack_norm

    def process_attack(self, attacking_agent, attack, **kwargs):
        """
        Determine which agent the attacking agent successfully attacks.

        attacking_agent (AttackingAgent):
            The agent that we are processing.

        attack (bool):
            True if the agent has chosen to attack, otherwise False.

        return (Agent):
            Return the attacked agent object.
        """
        if isinstance(attacking_agent, AttackingAgent) and attack:
            for attacked_agent in self.agents.values():
                if attacked_agent.id == attacking_agent.id:
                    # Cannot attack yourself
                    continue
                elif not attacked_agent.is_alive:
                    # Cannot attack dead agents
                    continue
                elif attacking_agent.team == attacked_agent.team:
                    # Cannot attack agents on the same team
                    continue
                elif np.linalg.norm(attacking_agent.position - attacked_agent.position, self.attack_norm) > attacking_agent.attack_range:
                    # Agent too far away
                    continue
                else:
                    return attacked_agent



# ----------------------------- #
# --- Position and Movement --- #
# ----------------------------- #

class GridMovementActor:
    """
    Provides the necessary action space for agents who can move and processes such
    movements.

    position (GridPositionState):
        The position state handler. Needed to modify the agents' positions.

    agents (dict):
        The dictionary of agents.
    """
    def __init__(self, position=None, agents=None, **kwargs):
        self.position = position
        self.agents = agents
        # Not all agents need to be PositionAgents; only the ones who can move.

        for agent in self.agents.values():
            if isinstance(agent, GridMovementAgent):
                # agent.action_space['move'] = Box(-agent.move_range, agent.move_range, (2,), np.int)
                # RLlib cannot handle integer box space, so we increase the move range and will floor
                # the value at step
                agent.action_space['move'] = Box(-agent.move_range, agent.move_range+0.9, (2,))

    def process_move(self, moving_agent, move, **kwargs):
        """
        Determine the agent's new position based on its move action.

        moving_agent (GridMovementAgent):
            The agent that moves.
        
        move (np.array):
            How much the agent would like to move in row and column.
        
        return (np.array):
            How much the agent has moved in row and column. This can be different
            from the desired move if the position update was invalid.
        """
        if isinstance(moving_agent, GridMovementAgent) and isinstance(moving_agent, PositionAgent):
            position_before = moving_agent.position
            self.position.modify_position(moving_agent, np.floor(move), **kwargs)
            return moving_agent.position - position_before

class SpeedAngleMovementActor:
    """
    Process acceleration and angle changes for SpeedAngleAgents. Update the agents'
    positions based on their new speed and direction.

    position (ContinuousPositionState):
        The position state handler. Needed to modify agent positions.
    
    speed_angle (SpeedAngleState):
        The speed and angle state handler.

    agents (dict):
        The dictionary of agents.
    """
    def __init__(self, position=None, speed_angle=None, agents=None, **kwargs):
        self.position = position
        self.speed_angle = speed_angle
        self.agents = agents

        for agent in agents.values():
            if isinstance(agent, SpeedAngleAgent):
                agent.action_space['accelerate'] = Box(-agent.max_acceleration, agent.max_acceleration, (1,))
                agent.action_space['bank'] = Box(-agent.max_banking_angle_change, agent.max_banking_angle_change, (1,))
    
    def process_move(self, agent, acceleration, angle, **kwargs):
        """
        Update the agent's speed by applying the acceleration and the agent's banking
        angle by applying the change. Then use the updated speed and ground angle
        to determine the agent's next position.

        agent (SpeedAngleAgent):
            Agent that is attempting to move.
        
        acceleration (np.array):
            A one-element float array that changes the agent's speed. New speed
            must be within the agent's min and max speed.
        
        angle (np.array):
            A one-element float array that changes the agent's banking angle. New
            banking angle must be within the agent's min and max banking angles.

        return (np.array):
            Return the change in position.
        """
        if isinstance(agent, SpeedAngleAgent):
            self.speed_angle.modify_speed(agent, acceleration[0])
            self.speed_angle.modify_banking_angle(agent, angle[0])
            
            x_position = agent.speed*np.cos(np.deg2rad(agent.ground_angle))
            y_position = agent.speed*np.sin(np.deg2rad(agent.ground_angle))
            
            position_before = agent.position
            self.position.modify_position(agent, np.array([x_position, y_position]))
            return agent.position - position_before

class AccelerationMovementActor:
    """
    Process x,y accelerations for AcceleratingAgents, which are given an 'accelerate'
    action. Update the agents' positions based on their new velocity.

    position_state (ContinuousPositionState):
        The position state handler. Needed to modify agent positions.
    
    velocity_state (VelocityState):
        The velocity state handler. Needed to modify agent velocities.
    
    agents (dict):
        The dictionary of agents.
    """
    def __init__(self, position_state=None, velocity_state=None, agents=None, **kwargs):
        self.position_state = position_state
        self.velocity_state = velocity_state
        self.agents = agents

        for agent in agents.values():
            if isinstance(agent, AcceleratingAgent):
                agent.action_space['accelerate'] = Box(-agent.max_acceleration, agent.max_acceleration, (2,))
    
    def process_move(self, agent, acceleration, **kwargs):
        """
        Update the agent's velocity by applying the acceleration. Then use the
        updated velocity to determine the agent's next position.

        agent (AcceleratingAgent):
            Agent that is attempting to move.
        
        acceleration (np.array):
            A two-element float array that changes the agent's velocity. New velocity
            must be within the agent's max speed.
        
        return (np.array):
            Return the change in position.
        """
        if isinstance(agent, VelocityAgent) and isinstance(agent, PositionAgent):
            self.velocity_state.modify_velocity(agent, acceleration)
            position_before = agent.position
            self.position_state.modify_position(agent, agent.velocity, **kwargs)
            return agent.position - position_before
                


# -------------------------------- #
# --- Resources and Harvesting --- #
# -------------------------------- #

class GridResourcesActor:
    """
    Provides the necessary action space for agents who can harvest resources and
    processes the harvesting action.

    resources (ResourceState):
        The resource state handler.

    agents (dict):
        The dictionary of agents.
    """
    def __init__(self, resources=None, agents=None, **kwargs):
        self.resources = resources
        self.agents = agents

        for agent in agents.values():
            if isinstance(agent, HarvestingAgent):
<<<<<<< HEAD
                agent.action_space['harvest'] = Box(agent.min_harvest, agent.max_harvest, (1,))
=======
                agent.action_space['harvest'] = Box(0, agent.max_harvest, (1,))
>>>>>>> b22ae508

    def process_harvest(self, agent, amount, **kwargs):
        """
        Harvest some amount of resources at the agent's position.

        agent (HarvestingAgent):
            The agent who has chosen to harvest the resource.

        amount (float):
            The amount of resource the agent wants to harvest.
        
        return (float):
            Return the amount of resources that was actually harvested. This can
            be less than the desired amount if the cell does not have enough resources.
        """
        if isinstance(agent, HarvestingAgent) and isinstance(agent, PositionAgent):
            location = tuple(agent.position.astype(int))
            resource_before = self.resources.resources[location]
            self.resources.modify_resources(location, -amount)
            return resource_before - self.resources.resources[location]





# --------------------------------------------- #
# --- Actors that don't receive agent input --- #
# --------------------------------------------- #

class ContinuousCollisionActor:
    """
    Identify collisions among agents and update positions and velocities according to
    elastic collision physics.

    position_state (PositionState):
        The PositionState handler.
    
    velocity_state (VelocityState):
        The VelocityState handler.
    
    agents (dict):
        The dictionary of agents.
    """
    def __init__(self, position_state=None, velocity_state=None, agents=None, **kwargs):
        self.position_state = position_state
        self.velocity_state = velocity_state
        self.agents = agents

    def detect_collisions_and_modify_states(self, **kwargs):
        """
        Detect collisions between agents and update position and velocities.
        """
        checked_agents = set()
        for agent1 in self.agents.values():
            if not (isinstance(agent1, CollisionAgent) and isinstance(agent1, PositionAgent) and isinstance(agent1, VelocityAgent)): continue
            checked_agents.add(agent1.id)
            for agent2 in self.agents.values():
                if not (isinstance(agent2, PositionAgent) and isinstance(agent1, VelocityAgent) and isinstance(agent2, CollisionAgent)): continue
                if agent1.id == agent2.id: continue # Cannot collide with yourself
                if agent2.id in checked_agents: continue # Already checked this agent
                dist = np.linalg.norm(agent1.position - agent2.position)
                combined_sizes = agent1.size + agent2.size
                if dist < combined_sizes:
                    self._undo_overlap(agent1, agent2, dist, combined_sizes)
                    self._update_velocities(agent1, agent2)

    def _undo_overlap(self, agent1, agent2, dist, combined_sizes, **kwargs):
        """
        Colliding agents can overlap within a timestep. So we need to move the
        colliding agents "backwards" through their path in order to capture the
        positions they were in when they actually collided.

        agent1 (CollisionAgent):
            One of the colliding agents.
        
        agent2 (CollisionAgent):
            The other colliding agent.
        
        dist (float):
            The collision distance threshold.
        
        combined_size (float):
            The combined size of the two agents
        """
        overlap = (combined_sizes - dist) / combined_sizes
        self.position_state.modify_position(agent1, -agent1.velocity * overlap)
        self.position_state.modify_position(agent2, -agent2.velocity * overlap)

    def _update_velocities(self, agent1, agent2, **kwargs):
        """
        Updates the velocities of two agents when they collide based on an
        elastic collision assumption.

        agent1 (CollisionAgent):
            One of the colliding agents.
        
        agent2 (CollisionAgent):
            The other colliding agent.
        """
        # calculate vector between centers
        rel_position = [
            agent2.position - agent1.position,
            agent1.position - agent2.position
        ]
        # Calculate relative velocities
        rel_velocities = [
            agent1.velocity - agent2.velocity,
            agent2.velocity - agent1.velocity
        ]
        # Calculate mass factor
        mass_factor = [
            2 * agent2.mass / (agent2.mass + agent1.mass),
            2 * agent1.mass / (agent2.mass + agent1.mass)
        ]
        # norm
        norm = [
            np.square(np.linalg.norm(rel_position[0])),
            np.square(np.linalg.norm(rel_position[1]))
        ]
        # Dot product of relative velocity and relative distcance
        dot = [
            np.dot(rel_velocities[0], rel_position[0]),
            np.dot(rel_velocities[1], rel_position[1])
        ]
        # bringing it all together
        vel_new = [
            agent1.velocity - (mass_factor[0] * (dot[0]/norm[0]) * rel_position[0]),
            agent2.velocity - (mass_factor[1] * (dot[1]/norm[1]) * rel_position[1])
        ]
        # Only update the velocity if not stationary
        self.velocity_state.set_velocity(agent1, vel_new[0])
        self.velocity_state.set_velocity(agent2, vel_new[1])<|MERGE_RESOLUTION|>--- conflicted
+++ resolved
@@ -34,10 +34,6 @@
             assert isinstance(agent, LifeAgent)
         self.agents = agents
 
-<<<<<<< HEAD
-        from gym.spaces import Discrete
-=======
->>>>>>> b22ae508
         for agent in self.agents.values():
             if isinstance(agent, AttackingAgent):
                 agent.action_space['attack'] = Discrete(2)
@@ -98,10 +94,6 @@
             assert isinstance(agent, LifeAgent)
         self.agents = agents
 
-<<<<<<< HEAD
-        from gym.spaces import Discrete
-=======
->>>>>>> b22ae508
         for agent in self.agents.values():
             if isinstance(agent, AttackingAgent):
                 agent.action_space['attack'] = Discrete(2)
@@ -308,11 +300,7 @@
 
         for agent in agents.values():
             if isinstance(agent, HarvestingAgent):
-<<<<<<< HEAD
                 agent.action_space['harvest'] = Box(agent.min_harvest, agent.max_harvest, (1,))
-=======
-                agent.action_space['harvest'] = Box(0, agent.max_harvest, (1,))
->>>>>>> b22ae508
 
     def process_harvest(self, agent, amount, **kwargs):
         """
