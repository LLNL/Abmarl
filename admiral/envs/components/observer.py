--- conflicted
+++ resolved
@@ -547,17 +547,7 @@
         Get the team of each agent in the simulator.
         """
         if isinstance(agent, TeamObservingAgent):
-<<<<<<< HEAD
-            obs = {}
-            for other in self.agents.values():
-                if isinstance(other, TeamAgent):
-                    obs[other.id] = np.array([other.team])
-                else:
-                    obs[other.id] = self.null_value
-            return {'team': obs}
-=======
-            return {'team': {other.id: other.team for other in self.agents.values()}}
->>>>>>> fd646261
+            return {'team': {other.id: np.array([other.team]) for other in self.agents.values()}}
         else:
             return {}
     
