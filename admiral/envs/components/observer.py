--- conflicted
+++ resolved
@@ -560,11 +560,7 @@
 
         for agent in agents.values():
             if isinstance(agent, ResourceObservingAgent):
-<<<<<<< HEAD
-                agent.observation_space['resources'] = Box(-1, self.resources.max_value, (agent.resource_view*2+1, agent.resource_view*2+1), np.float)
-=======
                 agent.observation_space['resources'] = Box(-1, self.resources.max_value, (agent.resource_view*2+1, agent.resource_view*2+1))
->>>>>>> b22ae508
 
     def get_obs(self, agent, **kwargs):
         """
