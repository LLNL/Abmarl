
from matplotlib import pyplot as plt
import numpy as np

<<<<<<< HEAD
from admiral.envs.components.agent import VelocityAgent, PositionAgent, MassAgent, SizeAgent, CollisionAgent
=======
>>>>>>> 2ce9e1e1
from admiral.envs.components.state import VelocityState, ContinuousPositionState
from admiral.envs.components.actor import AccelerationMovementActor, ContinuousCollisionActor
from admiral.envs.components.observer import VelocityObserver, PositionObserver
from admiral.envs.components.agent import VelocityAgent, PositionAgent, AcceleratingAgent, VelocityObservingAgent, PositionObservingAgent, ActingAgent
from admiral.envs import AgentBasedSimulation
from admiral.tools.matplotlib_utils import mscatter

<<<<<<< HEAD
#class ParticleAgent(VelocityAgent, PositionAgent, MassAgent, SizeAgent): pass

class ParticleAgent(VelocityAgent, PositionAgent, CollisionAgent): pass
=======
class ParticleAgent(VelocityAgent, PositionAgent, AcceleratingAgent, VelocityObservingAgent, PositionObservingAgent): pass
class FixedLandmark(PositionAgent): pass
class MovingLandmark(VelocityAgent, PositionAgent): pass
>>>>>>> 2ce9e1e1

class ParticleEnv(AgentBasedSimulation):
    def __init__(self, **kwargs):
        self.agents = kwargs['agents']

        # State
        self.position_state = ContinuousPositionState(**kwargs)
        self.velocity_state = VelocityState(**kwargs)

        # Actor
        self.move_actor = AccelerationMovementActor(position_state=self.position_state, \
            velocity_state=self.velocity_state, **kwargs)
        self.collision_actor = ContinuousCollisionActor(position_state=self.position_state, \
            velocity_state=self.velocity_state, **kwargs)
        
        # Observer
        self.velocity_observer = VelocityObserver(**kwargs)
        self.position_observer = PositionObserver(position=self.position_state, **kwargs)
    
        self.finalize()

    def reset(self, **kwargs):
        self.position_state.reset(**kwargs)
        self.velocity_state.reset(**kwargs)
    
    def step(self, action_dict, **kwargs):
        for agent, action in action_dict.items():
            self.move_actor.process_move(self.agents[agent], action.get("accelerate", np.zeros(2)), **kwargs)
<<<<<<< HEAD
            self.velocity_state.apply_friction(self.agents[agent], **kwargs)
        self.collision_actor.detect_collisions_and_modify_states(**kwargs)
=======
            self.velocity_state.apply_friction(self.agents[agent])
        
        if 'moving_landmark0' in self.agents:
            self.move_actor.process_move(self.agents['moving_landmark0'], np.ones(2), **kwargs)
>>>>>>> 2ce9e1e1

    def render(self, fig=None, **kwargs):
        fig.clear()

        # Draw the resources
        ax = fig.gca()

        # Draw the agents
        ax.set(xlim=(0, self.position_state.region), ylim=(0, self.position_state.region))
        ax.set_xticks(np.arange(0, self.position_state.region, 1))
        ax.set_yticks(np.arange(0, self.position_state.region, 1))

<<<<<<< HEAD
        agents_x = [agent.position[0] for agent in self.agents.values()]
        agents_y = [agent.position[1] for agent in self.agents.values()]
        agents_size = [agent.render_size for agent in self.agents.values()]
        mscatter(agents_x, agents_y, ax=ax, m='o', s=agents_size, edgecolor='black', facecolor='gray')
=======
        agents_x = [agent.position[0] for agent in self.agents.values() if isinstance(agent, ParticleAgent)]
        agents_y = [agent.position[1] for agent in self.agents.values() if isinstance(agent, ParticleAgent)]
        mscatter(agents_x, agents_y, ax=ax, m='o', s=100, edgecolor='black', facecolor='gray')
>>>>>>> 2ce9e1e1

        landmark_x = [agent.position[0] for agent in self.agents.values() if isinstance(agent, (FixedLandmark, MovingLandmark))]
        landmark_y = [agent.position[1] for agent in self.agents.values() if isinstance(agent, (FixedLandmark, MovingLandmark))]
        mscatter(landmark_x, landmark_y, ax=ax, m='o', s=100, edgecolor='black', facecolor='black')

        plt.plot()
        plt.pause(1e-6)

    def get_obs(self, agent_id, **kwargs):
        agent = self.agents[agent_id]
        return {
            **self.position_observer.get_obs(agent),
            **self.velocity_observer.get_obs(agent),
        }

    def get_reward(self, agent_id, **kwargs):
        pass

    def get_done(self, agent_id, **kwargs):
        pass

    def get_all_done(self, **kwargs):
        pass

    def get_info(self, agent_id, **kwargs):
        pass

if __name__ == "__main__":
<<<<<<< HEAD
    # agents = {f'agent{i}': ParticleAgent(
    #     id=f'agent{i}',
    #     max_speed=1,
    #     max_acceleration=0.25,
    #     initial_velocity=np.ones(2),
    #     mass=1,
    #     size=1
    # ) for i in range(10)}

    # env = ParticleEnv(
    #     agents=agents,
    #     region=20,
    #     friction=0.1
    # )
    # fig = plt.figure()
    # env.reset()
    # env.render(fig=fig)

    # for _ in range(10):
    #     env.step({agent.id: {} for agent in agents.values()}, fig=fig)
    #     env.render(fig=fig)
    
    agents = {f'agent{i}': ParticleAgent(
        id=f'agent{i}',
        max_speed=.1,
        max_acceleration=.1,
        mass=1,
        size=1,
    ) for i in range(2)}
=======
    agents = {f'agent{i}': ParticleAgent(
        id=f'agent{i}',
        max_speed=1,
        max_acceleration=0.25,
        initial_velocity=np.ones(2)
    ) for i in range(10)}

    env = ParticleEnv(
        agents=agents,
        region=20,
        friction=0.1
    )
    fig = plt.figure()
    env.reset()
    env.render(fig=fig)
    print({agent_id: env.get_obs(agent_id) for agent_id in env.agents})

    for _ in range(24):
        env.step({agent.id: {} for agent in agents.values()})
        env.render(fig=fig)
    
    agents = {f'agent{i}': ParticleAgent(
        id=f'agent{i}',
        max_speed=1,
        max_acceleration=0.25
    ) for i in range(10)}
    agents = {**agents, 
        f'fixed_landmark0': FixedLandmark(id='fixed_landmark0'),
        f'moving_landmark0': MovingLandmark(id='moving_landmark0', max_speed=1),
    }
>>>>>>> 2ce9e1e1

    env = ParticleEnv(
        agents=agents,
        region=10,
        friction=0.0
    )
    fig = plt.figure()
    env.reset()
    env.render(fig=fig)

<<<<<<< HEAD
    for _ in range(200):
        env.step({agent.id: agent.action_space.sample() for agent in agents.values()}, fig=fig)
=======
    for _ in range(24):
        env.step({agent.id: agent.action_space.sample() for agent in agents.values() if isinstance(agent, ActingAgent)})
>>>>>>> 2ce9e1e1
        env.render(fig=fig)<|MERGE_RESOLUTION|>--- conflicted
+++ resolved
@@ -2,10 +2,7 @@
 from matplotlib import pyplot as plt
 import numpy as np
 
-<<<<<<< HEAD
-from admiral.envs.components.agent import VelocityAgent, PositionAgent, MassAgent, SizeAgent, CollisionAgent
-=======
->>>>>>> 2ce9e1e1
+from admiral.envs.components.agent import MassAgent, SizeAgent, CollisionAgent
 from admiral.envs.components.state import VelocityState, ContinuousPositionState
 from admiral.envs.components.actor import AccelerationMovementActor, ContinuousCollisionActor
 from admiral.envs.components.observer import VelocityObserver, PositionObserver
@@ -13,15 +10,9 @@
 from admiral.envs import AgentBasedSimulation
 from admiral.tools.matplotlib_utils import mscatter
 
-<<<<<<< HEAD
-#class ParticleAgent(VelocityAgent, PositionAgent, MassAgent, SizeAgent): pass
-
-class ParticleAgent(VelocityAgent, PositionAgent, CollisionAgent): pass
-=======
-class ParticleAgent(VelocityAgent, PositionAgent, AcceleratingAgent, VelocityObservingAgent, PositionObservingAgent): pass
+class ParticleAgent(VelocityAgent, PositionAgent, AcceleratingAgent, VelocityObservingAgent, PositionObservingAgent, CollisionAgent): pass
 class FixedLandmark(PositionAgent): pass
 class MovingLandmark(VelocityAgent, PositionAgent): pass
->>>>>>> 2ce9e1e1
 
 class ParticleEnv(AgentBasedSimulation):
     def __init__(self, **kwargs):
@@ -50,15 +41,12 @@
     def step(self, action_dict, **kwargs):
         for agent, action in action_dict.items():
             self.move_actor.process_move(self.agents[agent], action.get("accelerate", np.zeros(2)), **kwargs)
-<<<<<<< HEAD
             self.velocity_state.apply_friction(self.agents[agent], **kwargs)
+            
         self.collision_actor.detect_collisions_and_modify_states(**kwargs)
-=======
-            self.velocity_state.apply_friction(self.agents[agent])
         
         if 'moving_landmark0' in self.agents:
             self.move_actor.process_move(self.agents['moving_landmark0'], np.ones(2), **kwargs)
->>>>>>> 2ce9e1e1
 
     def render(self, fig=None, **kwargs):
         fig.clear()
@@ -71,16 +59,10 @@
         ax.set_xticks(np.arange(0, self.position_state.region, 1))
         ax.set_yticks(np.arange(0, self.position_state.region, 1))
 
-<<<<<<< HEAD
-        agents_x = [agent.position[0] for agent in self.agents.values()]
-        agents_y = [agent.position[1] for agent in self.agents.values()]
-        agents_size = [agent.render_size for agent in self.agents.values()]
-        mscatter(agents_x, agents_y, ax=ax, m='o', s=agents_size, edgecolor='black', facecolor='gray')
-=======
         agents_x = [agent.position[0] for agent in self.agents.values() if isinstance(agent, ParticleAgent)]
         agents_y = [agent.position[1] for agent in self.agents.values() if isinstance(agent, ParticleAgent)]
-        mscatter(agents_x, agents_y, ax=ax, m='o', s=100, edgecolor='black', facecolor='gray')
->>>>>>> 2ce9e1e1
+        agents_size = [agent.render_size for agent in self.agents.values() if isinstance(agent, ParticleAgent)]
+        mscatter(agents_x, agents_y, ax=ax, m='o', s=agents_size, edgecolor='black', facecolor='gray')
 
         landmark_x = [agent.position[0] for agent in self.agents.values() if isinstance(agent, (FixedLandmark, MovingLandmark))]
         landmark_y = [agent.position[1] for agent in self.agents.values() if isinstance(agent, (FixedLandmark, MovingLandmark))]
@@ -109,14 +91,13 @@
         pass
 
 if __name__ == "__main__":
-<<<<<<< HEAD
     # agents = {f'agent{i}': ParticleAgent(
     #     id=f'agent{i}',
     #     max_speed=1,
     #     max_acceleration=0.25,
     #     initial_velocity=np.ones(2),
     #     mass=1,
-    #     size=1
+    #     size=1,
     # ) for i in range(10)}
 
     # env = ParticleEnv(
@@ -127,50 +108,23 @@
     # fig = plt.figure()
     # env.reset()
     # env.render(fig=fig)
+    # print({agent_id: env.get_obs(agent_id) for agent_id in env.agents})
 
-    # for _ in range(10):
-    #     env.step({agent.id: {} for agent in agents.values()}, fig=fig)
+    # for _ in range(24):
+    #     env.step({agent.id: {} for agent in agents.values()})
     #     env.render(fig=fig)
     
     agents = {f'agent{i}': ParticleAgent(
         id=f'agent{i}',
-        max_speed=.1,
-        max_acceleration=.1,
+        max_speed=.25,
+        max_acceleration=0.1,
         mass=1,
         size=1,
-    ) for i in range(2)}
-=======
-    agents = {f'agent{i}': ParticleAgent(
-        id=f'agent{i}',
-        max_speed=1,
-        max_acceleration=0.25,
-        initial_velocity=np.ones(2)
-    ) for i in range(10)}
-
-    env = ParticleEnv(
-        agents=agents,
-        region=20,
-        friction=0.1
-    )
-    fig = plt.figure()
-    env.reset()
-    env.render(fig=fig)
-    print({agent_id: env.get_obs(agent_id) for agent_id in env.agents})
-
-    for _ in range(24):
-        env.step({agent.id: {} for agent in agents.values()})
-        env.render(fig=fig)
-    
-    agents = {f'agent{i}': ParticleAgent(
-        id=f'agent{i}',
-        max_speed=1,
-        max_acceleration=0.25
     ) for i in range(10)}
     agents = {**agents, 
         f'fixed_landmark0': FixedLandmark(id='fixed_landmark0'),
         f'moving_landmark0': MovingLandmark(id='moving_landmark0', max_speed=1),
     }
->>>>>>> 2ce9e1e1
 
     env = ParticleEnv(
         agents=agents,
@@ -181,11 +135,6 @@
     env.reset()
     env.render(fig=fig)
 
-<<<<<<< HEAD
     for _ in range(200):
-        env.step({agent.id: agent.action_space.sample() for agent in agents.values()}, fig=fig)
-=======
-    for _ in range(24):
         env.step({agent.id: agent.action_space.sample() for agent in agents.values() if isinstance(agent, ActingAgent)})
->>>>>>> 2ce9e1e1
         env.render(fig=fig)