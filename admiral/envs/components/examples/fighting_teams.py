
from matplotlib import pyplot as plt
import numpy as np

<<<<<<< HEAD
# Import all the features that we need from the simulation components
from admiral.envs.components.state import TeamState, GridPositionState, LifeState
from admiral.envs.components.observer import TeamObserver, PositionObserver, LifeObserver
from admiral.envs.components.wrappers.observer_wrapper import PositionRestrictedObservationWrapper
from admiral.envs.components.actor import GridMovementActor, PositionTeamBasedAttackActor
=======
from admiral.envs.components.state import GridPositionState, LifeState
from admiral.envs.components.observer import TeamObserver, PositionObserver, HealthObserver, LifeObserver
from admiral.envs.components.actor import GridMovementActor, AttackActor
>>>>>>> fd646261
from admiral.envs.components.done import TeamDeadDone
# Each env component needs a corresponding agent component
from admiral.envs.components.agent import TeamAgent, PositionAgent, LifeAgent, TeamObservingAgent, PositionObservingAgent, LifeObservingAgent, AgentObservingAgent, GridMovementAgent, AttackingAgent

# Import the interface
from admiral.envs import AgentBasedSimulation

# Import extra tools
from admiral.tools.matplotlib_utils import mscatter

# Define a battle agent's attributes and capabilities
# These agents have a position, team, life/death state
# These agents can observe the above attributes of other agents and itself.
# These agents can move around in the grid and attack other agents
class FightingTeamAgent(TeamAgent, PositionAgent, LifeAgent, TeamObservingAgent, PositionObservingAgent, LifeObservingAgent, AgentObservingAgent, GridMovementAgent, AttackingAgent):
    pass

# Create the simulation environment from the components
class FightingTeamsEnv(AgentBasedSimulation):
    def __init__(self, **kwargs):
        # Explicitly pull out the the dictionary of agents. This makes the step
        # function easier to work with.
        self.agents = kwargs['agents']

        # State Components
        # These components track the state of the agents. This environment supports
        # agents with positions, life, and team.
        self.position_state = GridPositionState(**kwargs)
        self.life_state = LifeState(**kwargs)

        # Observer Components
<<<<<<< HEAD
        # These components handle the observations that the agents receive whenever
        # get_obs is called. In this environment supports agents that can observe
        # the position, health, and team of other agents and itself. We then filter
        # those observations based on our partial observation filter settings.
        position_observer = PositionObserver(position=self.position_state, **kwargs)
        life_observer = LifeObserver(**kwargs)
        team_observer = TeamObserver(team=self.team_state, **kwargs)
        self.observer = PositionRestrictedObservationWrapper([position_observer, life_observer, team_observer], **kwargs)
=======
        self.position_observer = PositionObserver(position=self.position_state, **kwargs)
        self.health_observer = HealthObserver(**kwargs)
        self.life_observer = LifeObserver(**kwargs)
        self.team_observer = TeamObserver(**kwargs)
>>>>>>> fd646261

        # Actor Components
        # These components handle the actions in the step function. This environment
        # supports agents that can move around and attack agents from other teams.
        self.move_actor = GridMovementActor(position=self.position_state, **kwargs)
        self.attack_actor = AttackActor(**kwargs)

        # Done components
        # This component tracks when the simulation is done. This env is done when
        # all the agents remaining are all on the same team.
        self.done = TeamDeadDone(**kwargs)

        # This is needed at the end of init in every environment. It ensures that
        # agents have been configured correctly.
        self.finalize()
    
    def reset(self, **kwargs):
        # The state handlers need to reset. Since the agents' teams do not change
        # throughout the episode, the team state does not need to reset.
        self.position_state.reset(**kwargs)
        self.life_state.reset(**kwargs)

        # We haven't designed the rewards handling yet, so we'll do it manually for now.
        # An important principle to follow in MARL: track the rewards of all the agents
        # and report them when get_reward is called. Once the reward is reported,
        # reset it to zero.
        self.rewards = {agent: 0 for agent in self.agents}
    
    def step(self, action_dict, **kwargs):
        # Process attacking
        for agent_id, action in action_dict.items():
            attacking_agent = self.agents[agent_id]
            # The actor processes the agents' attack action. If an enemy agent is
            # within the attacker's attack radius, the attack will be successful.
            # If there are multiple enemy agents within the radius, the agent that
            # is attacked is randomly selected. The actor returns the agent
            # that has been attacked.
            attacked_agent = self.attack_actor.process_attack(attacking_agent, action.get('attack', False), **kwargs)
            # The attacked agent loses health depending on the strength of the attack.
            # If the agent loses all its health, it dies.
            if attacked_agent is not None:
                self.life_state.modify_health(attacked_agent, -attacking_agent.attack_strength)
                # Reward the agents according to the outcome of the actions
                self.rewards[attacked_agent.id] -= 1
                self.rewards[attacking_agent.id] += 1
    
        # Process movement
        for agent_id, action in action_dict.items():
            # The actor processes the agents' movement action. The agents can move
            # within their max move radius, and they can occupy the same cells.
            # If an agent attempts to move out of bounds, the move is invalid,
            # and it will not move at all.
            proposed_amount_move = action.get('move', np.zeros(2))
            amount_moved = self.move_actor.process_move(self.agents[agent_id], proposed_amount_move, **kwargs)
            if np.any(proposed_amount_move != amount_moved):
                # This was a rejected move, so we penalize a bit for it
                self.rewards[agent_id] -= 0.1
        
        # Small penalty for every agent that acted in this time step to incentive rapid actions
        for agent_id in action_dict:
            self.rewards[agent_id] -= 0.01
    
    def render(self, fig=None, shape_dict=None, **kwargs):
        fig.clear()
        render_condition = {agent.id: agent.is_alive for agent in self.agents.values()}

        ax = fig.gca()
        ax.set(xlim=(0, self.position_state.region), ylim=(0, self.position_state.region))
        ax.set_xticks(np.arange(0, self.position_state.region, 1))
        ax.set_yticks(np.arange(0, self.position_state.region, 1))
        ax.grid()

        agents_x = [agent.position[1] + 0.5 for agent in self.agents.values() if render_condition[agent.id]]
        agents_y = [self.position_state.region - 0.5 - agent.position[0] for agent in self.agents.values() if render_condition[agent.id]]

        if shape_dict:
            shape = [shape_dict[agent.team] for agent in self.agents.values() if render_condition[agent.id]]
        else:
            shape = 'o'
        mscatter(agents_x, agents_y, ax=ax, m=shape, s=200, edgecolor='black', facecolor='gray')

        plt.plot()
        plt.pause(1e-6)
    
    def get_obs(self, agent_id, **kwargs):
        agent = self.agents[agent_id]
        return self.observer.get_obs(agent, **kwargs)
    
    def get_reward(self, agent_id, **kwargs):
        """
        Return the agents reward and reset it to zero.
        """
        reward_out = self.rewards[agent_id]
        self.rewards[agent_id] = 0
        return reward_out

    def get_done(self, agent_id, **kwargs):
        agent = self.agents[agent_id]
        return self.done.get_done(agent)
    
    def get_all_done(self, **kwargs):
        return self.done.get_all_done(**kwargs)
    
    def get_info(self, *args, **kwargs):
        return {}

# Running this script via python3 battle_env will generate a simulation with three
# teams battling, each agent taking random actions.
if __name__ == '__main__':
<<<<<<< HEAD
    agents = {f'agent{i}': FightingTeamAgent(
        id=f'agent{i}', attack_range=1, attack_strength=0.4, team=i%2, move_range=1, agent_view=2
=======
    agents = {f'agent{i}': FightingTeamsAgent(
        id=f'agent{i}', attack_range=1, attack_strength=0.4, team=i%2+1, move_range=1
>>>>>>> fd646261
    ) for i in range(24)}
    env = FightingTeamsEnv(
        region=12,
        agents=agents,
        number_of_teams=2
    )
    env.reset()

    import pprint; pprint.pprint({agent_id: env.get_obs(agent_id) for agent_id in env.agents})
    fig = plt.gcf()

    shape_dict = {0: 's', 1: 'o'}
    env.render(fig=fig, shape_dict=shape_dict)

    for _ in range(100):
        action_dict = {agent.id: agent.action_space.sample() for agent in env.agents.values() if agent.is_alive}
        env.step(action_dict)
        env.render(fig=fig, shape_dict=shape_dict)<|MERGE_RESOLUTION|>--- conflicted
+++ resolved
@@ -2,17 +2,11 @@
 from matplotlib import pyplot as plt
 import numpy as np
 
-<<<<<<< HEAD
 # Import all the features that we need from the simulation components
-from admiral.envs.components.state import TeamState, GridPositionState, LifeState
+from admiral.envs.components.state import GridPositionState, LifeState
 from admiral.envs.components.observer import TeamObserver, PositionObserver, LifeObserver
 from admiral.envs.components.wrappers.observer_wrapper import PositionRestrictedObservationWrapper
-from admiral.envs.components.actor import GridMovementActor, PositionTeamBasedAttackActor
-=======
-from admiral.envs.components.state import GridPositionState, LifeState
-from admiral.envs.components.observer import TeamObserver, PositionObserver, HealthObserver, LifeObserver
 from admiral.envs.components.actor import GridMovementActor, AttackActor
->>>>>>> fd646261
 from admiral.envs.components.done import TeamDeadDone
 # Each env component needs a corresponding agent component
 from admiral.envs.components.agent import TeamAgent, PositionAgent, LifeAgent, TeamObservingAgent, PositionObservingAgent, LifeObservingAgent, AgentObservingAgent, GridMovementAgent, AttackingAgent
@@ -44,21 +38,14 @@
         self.life_state = LifeState(**kwargs)
 
         # Observer Components
-<<<<<<< HEAD
         # These components handle the observations that the agents receive whenever
         # get_obs is called. In this environment supports agents that can observe
         # the position, health, and team of other agents and itself. We then filter
         # those observations based on our partial observation filter settings.
         position_observer = PositionObserver(position=self.position_state, **kwargs)
         life_observer = LifeObserver(**kwargs)
-        team_observer = TeamObserver(team=self.team_state, **kwargs)
+        team_observer = TeamObserver(**kwargs)
         self.observer = PositionRestrictedObservationWrapper([position_observer, life_observer, team_observer], **kwargs)
-=======
-        self.position_observer = PositionObserver(position=self.position_state, **kwargs)
-        self.health_observer = HealthObserver(**kwargs)
-        self.life_observer = LifeObserver(**kwargs)
-        self.team_observer = TeamObserver(**kwargs)
->>>>>>> fd646261
 
         # Actor Components
         # These components handle the actions in the step function. This environment
@@ -168,13 +155,8 @@
 # Running this script via python3 battle_env will generate a simulation with three
 # teams battling, each agent taking random actions.
 if __name__ == '__main__':
-<<<<<<< HEAD
     agents = {f'agent{i}': FightingTeamAgent(
-        id=f'agent{i}', attack_range=1, attack_strength=0.4, team=i%2, move_range=1, agent_view=2
-=======
-    agents = {f'agent{i}': FightingTeamsAgent(
-        id=f'agent{i}', attack_range=1, attack_strength=0.4, team=i%2+1, move_range=1
->>>>>>> fd646261
+        id=f'agent{i}', attack_range=1, attack_strength=0.4, team=i%2+1, move_range=1, agent_view=2
     ) for i in range(24)}
     env = FightingTeamsEnv(
         region=12,
