def create_parser(subparsers):
    visualize_parser = subparsers.add_parser('visualize', help='Visualize MARL policies')
<<<<<<< HEAD
    visualize_parser.add_argument(
        'configuration', type=str, help='Path to saved policy directory.'
    )
    visualize_parser.add_argument(
        '-c', '--checkpoint', type=int,
        help='Specify which checkpoint to load. Default is the last timestep in the directory.'
    )
    visualize_parser.add_argument(
        '-n', '--episodes', type=int, default=1, help='The number of episodes to run. Default 1.'
    )
    visualize_parser.add_argument(
        '--record', action='store_true',
        help='Record a video of the agent interacting in the environment.'
    )
    visualize_parser.add_argument(
        '--frame-delay', type=int,
        help='The number of milliseconds to delay between each frame in the animation.',
        default=200
    )
    visualize_parser.add_argument(
        '--no-explore', action='store_false', help='Turn off exploration in the action policy.'
    )
=======
    visualize_parser.add_argument('configuration', type=str, \
        help='Path to saved policy directory.')
    visualize_parser.add_argument('-c','--checkpoint', type=int, \
        help='Specify which checkpoint to load. Default is the last timestep in the directory.')
    visualize_parser.add_argument('-n', '--episodes', type=int, default=1, \
        help='The number of episodes to run. Default 1.')
    visualize_parser.add_argument('--record', action='store_true', \
        help='Record a video of the agent interacting in the environment.')
    visualize_parser.add_argument('--frame-delay', type=int, help='The number of milliseconds ' + \
        'to delay between each frame in the animation.', default=200)
    visualize_parser.add_argument('--no-explore', action='store_false', help='Turn off' + \
        'exploration in the action policy.')
    visualize_parser.add_argument('--seed', type=int, help='Seed for reproducibility.')
>>>>>>> bd7f1371
    return visualize_parser


def run(full_trained_directory, parameters):
    from admiral import stage
    stage.run_visualize(full_trained_directory, parameters)<|MERGE_RESOLUTION|>--- conflicted
+++ resolved
@@ -1,6 +1,5 @@
 def create_parser(subparsers):
     visualize_parser = subparsers.add_parser('visualize', help='Visualize MARL policies')
-<<<<<<< HEAD
     visualize_parser.add_argument(
         'configuration', type=str, help='Path to saved policy directory.'
     )
@@ -23,21 +22,7 @@
     visualize_parser.add_argument(
         '--no-explore', action='store_false', help='Turn off exploration in the action policy.'
     )
-=======
-    visualize_parser.add_argument('configuration', type=str, \
-        help='Path to saved policy directory.')
-    visualize_parser.add_argument('-c','--checkpoint', type=int, \
-        help='Specify which checkpoint to load. Default is the last timestep in the directory.')
-    visualize_parser.add_argument('-n', '--episodes', type=int, default=1, \
-        help='The number of episodes to run. Default 1.')
-    visualize_parser.add_argument('--record', action='store_true', \
-        help='Record a video of the agent interacting in the environment.')
-    visualize_parser.add_argument('--frame-delay', type=int, help='The number of milliseconds ' + \
-        'to delay between each frame in the animation.', default=200)
-    visualize_parser.add_argument('--no-explore', action='store_false', help='Turn off' + \
-        'exploration in the action policy.')
     visualize_parser.add_argument('--seed', type=int, help='Seed for reproducibility.')
->>>>>>> bd7f1371
     return visualize_parser
 
 
